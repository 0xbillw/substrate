--- conflicted
+++ resolved
@@ -1579,11 +1579,7 @@
 /// number.
 pub fn dispatch_error_to_invalid(error: DispatchError) -> InvalidTransaction {
 	let error_number = match error {
-<<<<<<< HEAD
-		DispatchError::Module { error, .. } => error[0],
-=======
-		DispatchError::Module(ModuleError { error, .. }) => error,
->>>>>>> 59649dd1
+		DispatchError::Module(ModuleError { error, .. }) => error[0],
 		_ => 0,
 	};
 	InvalidTransaction::Custom(error_number)
