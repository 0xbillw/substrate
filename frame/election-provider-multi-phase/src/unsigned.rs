--- conflicted
+++ resolved
@@ -922,13 +922,8 @@
 	#[test]
 	#[should_panic(expected = "Invalid unsigned submission must produce invalid block and \
 	                           deprive validator from their authoring reward.: \
-<<<<<<< HEAD
-	                           Module { index: 2, error: [1, 0, 0, 0], message: \
-	                           Some(\"PreDispatchWrongWinnerCount\") }")]
-=======
-	                           Module(ModuleError { index: 2, error: 1, message: \
+	                           Module(ModuleError { index: 2, error: [1, 0, 0, 0], message: \
 	                           Some(\"PreDispatchWrongWinnerCount\") })")]
->>>>>>> 59649dd1
 	fn unfeasible_solution_panics() {
 		ExtBuilder::default().build_and_execute(|| {
 			roll_to(25);
