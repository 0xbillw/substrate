--- conflicted
+++ resolved
@@ -285,11 +285,7 @@
 	offchain::{SignAndSubmitTransaction, SubmitSignedTransaction},
 };
 
-<<<<<<< HEAD
 use sp_phragmen::{ExtendedBalance, Assignment, StakedAssignment};
-=======
-use sp_phragmen::ExtendedBalance;
->>>>>>> 5649259a
 
 const DEFAULT_MINIMUM_VALIDATOR_COUNT: u32 = 4;
 // ------------- IMPORTANT NOTE: must be the same as `generate_compact_solution_type`.
@@ -1803,19 +1799,12 @@
 				.collect::<Vec<T::AccountId>>();
 			let assignments = phragmen_result.assignments;
 
-<<<<<<< HEAD
 			let staked_assignments: Vec<StakedAssignment<T::AccountId>> = assignments
 				.into_iter()
 				.map(|a| a.into_staked::<_, _, T::CurrencyToVote>(Self::slashable_balance_of))
 				.collect();
 
 			let (supports, _) = sp_phragmen::build_support_map::<BalanceOf<T>, T::AccountId>(
-=======
-			let to_balance = |e: ExtendedBalance|
-				<T::CurrencyToVote as Convert<ExtendedBalance, BalanceOf<T>>>::convert(e);
-
-			let supports = sp_phragmen::build_support_map::<_, _, _, T::CurrencyToVote>(
->>>>>>> 5649259a
 				&elected_stashes,
 				&staked_assignments,
 			);
