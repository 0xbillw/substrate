--- conflicted
+++ resolved
@@ -1262,13 +1262,9 @@
 		pub force_era: Forcing,
 		pub slash_reward_fraction: Perbill,
 		pub canceled_payout: BalanceOf<T>,
-<<<<<<< HEAD
-		pub stakers: Vec<(AccountIdOf<T>, AccountIdOf<T>, BalanceOf<T>, StakerStatus<AccountIdOf<T>>)>,
-=======
 		pub stakers: Vec<(T::AccountId, T::AccountId, BalanceOf<T>, StakerStatus<T::AccountId>)>,
 		pub min_nominator_bond: BalanceOf<T>,
 		pub min_validator_bond: BalanceOf<T>,
->>>>>>> f6b1197b
 	}
 
 	#[cfg(feature = "std")]
@@ -1361,13 +1357,9 @@
 		/// from the unlocking queue. \[stash, amount\]
 		Withdrawn(AccountIdOf<T>, BalanceOf<T>),
 		/// A nominator has been kicked from a validator. \[nominator, stash\]
-<<<<<<< HEAD
-		Kicked(AccountIdOf<T>, AccountIdOf<T>),
-=======
 		Kicked(T::AccountId, T::AccountId),
 		/// The election failed. No new era is planned.
 		StakingElectionFailed,
->>>>>>> f6b1197b
 	}
 
 	#[pallet::error]
@@ -1769,14 +1761,8 @@
 			ensure!(ledger.active >= MinValidatorBond::<T>::get(), Error::<T>::InsufficientBond);
 
 			let stash = &ledger.stash;
-<<<<<<< HEAD
-			<Nominators<T>>::remove(stash);
-			<Validators<T>>::insert(stash, prefs);
-			VoterList::<T>::insert_as(stash, VoterType::Validator);
-=======
 			Self::do_remove_nominator(stash);
 			Self::do_add_validator(stash, prefs);
->>>>>>> f6b1197b
 			Ok(())
 		}
 
@@ -1837,14 +1823,8 @@
 				suppressed: false,
 			};
 
-<<<<<<< HEAD
-			<Validators<T>>::remove(stash);
-			<Nominators<T>>::insert(stash, &nominations);
-			VoterList::<T>::insert_as(stash, VoterType::Nominator);
-=======
 			Self::do_remove_validator(stash);
 			Self::do_add_nominator(stash, nominations);
->>>>>>> f6b1197b
 			Ok(())
 		}
 
@@ -2544,16 +2524,9 @@
 	}
 
 	/// Chill a stash account.
-<<<<<<< HEAD
-	fn chill_stash(stash: &AccountIdOf<T>) {
-		<Validators<T>>::remove(stash);
-		<Nominators<T>>::remove(stash);
-		VoterList::<T>::remove(stash);
-=======
 	fn chill_stash(stash: &T::AccountId) {
 		Self::do_remove_validator(stash);
 		Self::do_remove_nominator(stash);
->>>>>>> f6b1197b
 	}
 
 	/// Actually make a payment to a staker. This uses the currency's reward function
@@ -2584,11 +2557,7 @@
 	}
 
 	/// Plan a new session potentially trigger a new era.
-<<<<<<< HEAD
-	fn new_session(session_index: SessionIndex) -> Option<Vec<AccountIdOf<T>>> {
-=======
 	fn new_session(session_index: SessionIndex, is_genesis: bool) -> Option<Vec<T::AccountId>> {
->>>>>>> f6b1197b
 		if let Some(current_era) = Self::current_era() {
 			// Initial era has been set.
 			let current_era_start_session_index = Self::eras_start_session_index(current_era)
@@ -2723,10 +2692,6 @@
 		}
 	}
 
-<<<<<<< HEAD
-	/// Plan a new era. Return the potential new staking set.
-	fn new_era(start_session_index: SessionIndex) -> Option<Vec<AccountIdOf<T>>> {
-=======
 	/// Plan a new era.
 	///
 	/// * Bump the current era storage (which holds the latest planned era).
@@ -2739,7 +2704,6 @@
 		start_session_index: SessionIndex,
 		exposures: Vec<(T::AccountId, Exposure<T::AccountId, BalanceOf<T>>)>,
 	) -> Vec<T::AccountId> {
->>>>>>> f6b1197b
 		// Increment or set current era.
 		let new_planned_era = CurrentEra::<T>::mutate(|s| {
 			*s = Some(s.map(|s| s + 1).unwrap_or(0));
@@ -2758,13 +2722,6 @@
 
 	/// Potentially plan a new era.
 	///
-<<<<<<< HEAD
-	/// This will also process the election, as noted in [`process_election`].
-	fn enact_election(current_era: EraIndex) -> Option<Vec<AccountIdOf<T>>> {
-		T::ElectionProvider::elect()
-			.map_err(|e| {
-				log!(warn, "election provider failed due to {:?}", e)
-=======
 	/// Get election result from `T::ElectionProvider`.
 	/// In case election result has more than [`MinimumValidatorCount`] validator trigger a new era.
 	///
@@ -2774,7 +2731,6 @@
 			T::GenesisElectionProvider::elect().map_err(|e| {
 				log!(warn, "genesis election provider failed due to {:?}", e);
 				Self::deposit_event(Event::StakingElectionFailed);
->>>>>>> f6b1197b
 			})
 		} else {
 			T::ElectionProvider::elect().map_err(|e| {
@@ -2784,26 +2740,10 @@
 		}
 		.ok()?;
 
-<<<<<<< HEAD
-	/// Process the output of the election.
-	///
-	/// This ensures enough validators have been elected, converts all supports to exposures and
-	/// writes them to the associated storage.
-	///
-	/// Returns `Err(())` if less than [`MinimumValidatorCount`] validators have been elected, `Ok`
-	/// otherwise.
-	pub fn process_election(
-		flat_supports: frame_election_provider_support::Supports<AccountIdOf<T>>,
-		current_era: EraIndex,
-	) -> Result<Vec<AccountIdOf<T>>, ()> {
-		let exposures = Self::collect_exposures(flat_supports);
-		let elected_stashes = exposures.iter().cloned().map(|(x, _)| x).collect::<Vec<_>>();
-=======
 		<frame_system::Pallet<T>>::register_extra_weight_unchecked(
 			weight,
 			frame_support::weights::DispatchClass::Mandatory,
 		);
->>>>>>> f6b1197b
 
 		let exposures = Self::collect_exposures(election_result);
 
@@ -3019,6 +2959,9 @@
 
 	/// Get all of the voters that are eligible for the npos election.
 	///
+	/// `voter_count` imposes an implicit cap on the number of voters returned; care should be taken
+	/// to ensure that it is accurate.
+	///
 	/// This will use all on-chain nominators, and all the validators will inject a self vote.
 	///
 	/// ### Slashing
@@ -3026,8 +2969,8 @@
 	/// All nominations that have been submitted before the last non-zero slash of the validator are
 	/// auto-chilled.
 	///
-	/// Note that this is VERY expensive. Use with care.
-<<<<<<< HEAD
+	/// Note that this is fairly expensive: it must iterate over the min of `maybe_max_len` and
+	/// `voter_count` voters. Use with care.
 	pub fn get_npos_voters(
 		maybe_max_len: Option<usize>,
 		voter_count: usize,
@@ -3046,43 +2989,6 @@
 
 	pub fn get_npos_targets() -> Vec<AccountIdOf<T>> {
 		<Validators<T>>::iter().map(|(v, _)| v).collect::<Vec<_>>()
-=======
-	pub fn get_npos_voters() -> Vec<(T::AccountId, VoteWeight, Vec<T::AccountId>)> {
-		let weight_of = Self::slashable_balance_of_fn();
-		let mut all_voters = Vec::new();
-
-		for (validator, _) in <Validators<T>>::iter() {
-			// Append self vote.
-			let self_vote = (validator.clone(), weight_of(&validator), vec![validator.clone()]);
-			all_voters.push(self_vote);
-		}
-
-		// Collect all slashing spans into a BTreeMap for further queries.
-		let slashing_spans = <SlashingSpans<T>>::iter().collect::<BTreeMap<_, _>>();
-
-		for (nominator, nominations) in Nominators::<T>::iter() {
-			let Nominations { submitted_in, mut targets, suppressed: _ } = nominations;
-
-			// Filter out nomination targets which were nominated before the most recent
-			// slashing span.
-			targets.retain(|stash| {
-				slashing_spans
-					.get(stash)
-					.map_or(true, |spans| submitted_in >= spans.last_nonzero_slash())
-			});
-
-			if !targets.is_empty() {
-				let vote_weight = weight_of(&nominator);
-				all_voters.push((nominator, vote_weight, targets))
-			}
-		}
-
-		all_voters
-	}
-
-	/// This is a very expensive function and result should be cached versus being called multiple times.
-	pub fn get_npos_targets() -> Vec<T::AccountId> {
-		Validators::<T>::iter().map(|(v, _)| v).collect::<Vec<_>>()
 	}
 
 	/// This function will add a nominator to the `Nominators` storage map,
@@ -3094,6 +3000,7 @@
 			CounterForNominators::<T>::mutate(|x| x.saturating_inc())
 		}
 		Nominators::<T>::insert(who, nominations);
+		VoterList::<T>::insert_as(who, VoterType::Nominator);
 	}
 
 	/// This function will remove a nominator from the `Nominators` storage map,
@@ -3102,6 +3009,7 @@
 		if Nominators::<T>::contains_key(who) {
 			Nominators::<T>::remove(who);
 			CounterForNominators::<T>::mutate(|x| x.saturating_dec());
+			VoterList::<T>::remove(who);
 		}
 	}
 
@@ -3114,6 +3022,7 @@
 			CounterForValidators::<T>::mutate(|x| x.saturating_inc())
 		}
 		Validators::<T>::insert(who, prefs);
+		VoterList::<T>::insert_as(who, VoterType::Validator);
 	}
 
 	/// This function will remove a validator from the `Validators` storage map,
@@ -3122,8 +3031,8 @@
 		if Validators::<T>::contains_key(who) {
 			Validators::<T>::remove(who);
 			CounterForValidators::<T>::mutate(|x| x.saturating_dec());
-		}
->>>>>>> f6b1197b
+			VoterList::<T>::remove(who);
+		}
 	}
 }
 
@@ -3138,16 +3047,6 @@
 
 	fn voters(
 		maybe_max_len: Option<usize>,
-<<<<<<< HEAD
-	) -> data_provider::Result<(Vec<(AccountIdOf<T>, VoteWeight, Vec<AccountIdOf<T>>)>, Weight)> {
-		let voter_count = VoterList::<T>::decode_len().unwrap_or_default();
-
-		let slashing_span_count = <SlashingSpans<T>>::iter().count();
-		let weight = T::WeightInfo::get_npos_voters(
-			// TODO: fix the weight calculation here
-			0 as u32,
-			voter_count as u32,
-=======
 	) -> data_provider::Result<(Vec<(T::AccountId, VoteWeight, Vec<T::AccountId>)>, Weight)> {
 		let nominator_count = CounterForNominators::<T>::get();
 		let validator_count = CounterForValidators::<T>::get();
@@ -3155,27 +3054,17 @@
 		debug_assert!(<Nominators<T>>::iter().count() as u32 == CounterForNominators::<T>::get());
 		debug_assert!(<Validators<T>>::iter().count() as u32 == CounterForValidators::<T>::get());
 
-		if maybe_max_len.map_or(false, |max_len| voter_count > max_len) {
-			return Err("Voter snapshot too big");
-		}
-
 		let slashing_span_count = <SlashingSpans<T>>::iter().count();
 		let weight = T::WeightInfo::get_npos_voters(
 			nominator_count,
 			validator_count,
->>>>>>> f6b1197b
 			slashing_span_count as u32,
 		);
 		Ok((Self::get_npos_voters(maybe_max_len, voter_count), weight))
 	}
 
-<<<<<<< HEAD
-	fn targets(maybe_max_len: Option<usize>) -> data_provider::Result<(Vec<AccountIdOf<T>>, Weight)> {
-		let target_count = <Validators<T>>::iter().count();
-=======
 	fn targets(maybe_max_len: Option<usize>) -> data_provider::Result<(Vec<T::AccountId>, Weight)> {
 		let target_count = CounterForValidators::<T>::get() as usize;
->>>>>>> f6b1197b
 
 		if maybe_max_len.map_or(false, |max_len| target_count > max_len) {
 			return Err("Target snapshot too big");
@@ -3240,14 +3129,8 @@
 					claimed_rewards: vec![],
 				},
 			);
-<<<<<<< HEAD
-			VoterList::<T>::insert_as(&v, VoterType::Validator);
-			<Validators<T>>::insert(
-				v,
-=======
 			Self::do_add_validator(
 				&v,
->>>>>>> f6b1197b
 				ValidatorPrefs { commission: Perbill::zero(), blocked: false },
 			);
 		});
@@ -3267,14 +3150,8 @@
 					claimed_rewards: vec![],
 				},
 			);
-<<<<<<< HEAD
-			VoterList::<T>::insert_as(&v, VoterType::Nominator);
-			<Nominators<T>>::insert(
-				v,
-=======
 			Self::do_add_nominator(
 				&v,
->>>>>>> f6b1197b
 				Nominations { targets: t, submitted_in: 0, suppressed: false },
 			);
 		});
@@ -3286,15 +3163,9 @@
 ///
 /// Once the first new_session is planned, all session must start and then end in order, though
 /// some session can lag in between the newest session planned and the latest session started.
-<<<<<<< HEAD
-impl<T: Config> pallet_session::SessionManager<AccountIdOf<T>> for Pallet<T> {
-	fn new_session(new_index: SessionIndex) -> Option<Vec<AccountIdOf<T>>> {
-		log!(trace, "planning new_session({})", new_index);
-=======
 impl<T: Config> pallet_session::SessionManager<T::AccountId> for Pallet<T> {
 	fn new_session(new_index: SessionIndex) -> Option<Vec<T::AccountId>> {
 		log!(trace, "planning new session {}", new_index);
->>>>>>> f6b1197b
 		CurrentPlannedSession::<T>::put(new_index);
 		Self::new_session(new_index, false)
 	}
