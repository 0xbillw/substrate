--- conflicted
+++ resolved
@@ -275,91 +275,47 @@
 fn check_modules_error_type() {
 	assert_eq!(
 		Module1_1::fail(system::Origin::<Runtime>::Root.into()),
-<<<<<<< HEAD
-		Err(DispatchError::Module { index: 31, error: [0; 4], message: Some("Something") }),
+		Err(DispatchError::Module(ModuleError { index: 31, error: [0; 4], message: Some("Something") })),
 	);
 	assert_eq!(
 		Module2::fail(system::Origin::<Runtime>::Root.into()),
-		Err(DispatchError::Module { index: 32, error: [0; 4], message: Some("Something") }),
+		Err(DispatchError::Module(ModuleError { index: 32, error: [0; 4], message: Some("Something") })),
 	);
 	assert_eq!(
 		Module1_2::fail(system::Origin::<Runtime>::Root.into()),
-		Err(DispatchError::Module { index: 33, error: [0; 4], message: Some("Something") }),
+		Err(DispatchError::Module(ModuleError { index: 33, error: [0; 4], message: Some("Something") })),
 	);
 	assert_eq!(
 		NestedModule3::fail(system::Origin::<Runtime>::Root.into()),
-		Err(DispatchError::Module { index: 34, error: [0; 4], message: Some("Something") }),
+		Err(DispatchError::Module(ModuleError { index: 34, error: [0; 4], message: Some("Something") })),
 	);
 	assert_eq!(
 		Module1_3::fail(system::Origin::<Runtime>::Root.into()),
-		Err(DispatchError::Module { index: 6, error: [0; 4], message: Some("Something") }),
+		Err(DispatchError::Module(ModuleError { index: 6, error: [0; 4], message: Some("Something") })),
 	);
 	assert_eq!(
 		Module1_4::fail(system::Origin::<Runtime>::Root.into()),
-		Err(DispatchError::Module { index: 3, error: [0; 4], message: Some("Something") }),
+		Err(DispatchError::Module(ModuleError { index: 3, error: [0; 4], message: Some("Something") })),
 	);
 	assert_eq!(
 		Module1_5::fail(system::Origin::<Runtime>::Root.into()),
-		Err(DispatchError::Module { index: 4, error: [0; 4], message: Some("Something") }),
+		Err(DispatchError::Module(ModuleError { index: 4, error: [0; 4], message: Some("Something") })),
 	);
 	assert_eq!(
 		Module1_6::fail(system::Origin::<Runtime>::Root.into()),
-		Err(DispatchError::Module { index: 1, error: [0; 4], message: Some("Something") }),
+		Err(DispatchError::Module(ModuleError { index: 1, error: [0; 4], message: Some("Something") })),
 	);
 	assert_eq!(
 		Module1_7::fail(system::Origin::<Runtime>::Root.into()),
-		Err(DispatchError::Module { index: 2, error: [0; 4], message: Some("Something") }),
+		Err(DispatchError::Module(ModuleError { index: 2, error: [0; 4], message: Some("Something") })),
 	);
 	assert_eq!(
 		Module1_8::fail(system::Origin::<Runtime>::Root.into()),
-		Err(DispatchError::Module { index: 12, error: [0; 4], message: Some("Something") }),
+		Err(DispatchError::Module(ModuleError { index: 12, error: [0; 4], message: Some("Something") })),
 	);
 	assert_eq!(
 		Module1_9::fail(system::Origin::<Runtime>::Root.into()),
-		Err(DispatchError::Module { index: 13, error: [0; 4], message: Some("Something") }),
-=======
-		Err(DispatchError::Module(ModuleError { index: 31, error: 0, message: Some("Something") })),
-	);
-	assert_eq!(
-		Module2::fail(system::Origin::<Runtime>::Root.into()),
-		Err(DispatchError::Module(ModuleError { index: 32, error: 0, message: Some("Something") })),
-	);
-	assert_eq!(
-		Module1_2::fail(system::Origin::<Runtime>::Root.into()),
-		Err(DispatchError::Module(ModuleError { index: 33, error: 0, message: Some("Something") })),
-	);
-	assert_eq!(
-		NestedModule3::fail(system::Origin::<Runtime>::Root.into()),
-		Err(DispatchError::Module(ModuleError { index: 34, error: 0, message: Some("Something") })),
-	);
-	assert_eq!(
-		Module1_3::fail(system::Origin::<Runtime>::Root.into()),
-		Err(DispatchError::Module(ModuleError { index: 6, error: 0, message: Some("Something") })),
-	);
-	assert_eq!(
-		Module1_4::fail(system::Origin::<Runtime>::Root.into()),
-		Err(DispatchError::Module(ModuleError { index: 3, error: 0, message: Some("Something") })),
-	);
-	assert_eq!(
-		Module1_5::fail(system::Origin::<Runtime>::Root.into()),
-		Err(DispatchError::Module(ModuleError { index: 4, error: 0, message: Some("Something") })),
-	);
-	assert_eq!(
-		Module1_6::fail(system::Origin::<Runtime>::Root.into()),
-		Err(DispatchError::Module(ModuleError { index: 1, error: 0, message: Some("Something") })),
-	);
-	assert_eq!(
-		Module1_7::fail(system::Origin::<Runtime>::Root.into()),
-		Err(DispatchError::Module(ModuleError { index: 2, error: 0, message: Some("Something") })),
-	);
-	assert_eq!(
-		Module1_8::fail(system::Origin::<Runtime>::Root.into()),
-		Err(DispatchError::Module(ModuleError { index: 12, error: 0, message: Some("Something") })),
-	);
-	assert_eq!(
-		Module1_9::fail(system::Origin::<Runtime>::Root.into()),
-		Err(DispatchError::Module(ModuleError { index: 13, error: 0, message: Some("Something") })),
->>>>>>> 59649dd1
+		Err(DispatchError::Module(ModuleError { index: 13, error: [0; 4], message: Some("Something") })),
 	);
 }
 
