// This file is part of Substrate.

// Copyright (C) 2019-2022 Parity Technologies (UK) Ltd.
// SPDX-License-Identifier: Apache-2.0

// Licensed under the Apache License, Version 2.0 (the "License");
// you may not use this file except in compliance with the License.
// You may obtain a copy of the License at
//
// 	http://www.apache.org/licenses/LICENSE-2.0
//
// Unless required by applicable law or agreed to in writing, software
// distributed under the License is distributed on an "AS IS" BASIS,
// WITHOUT WARRANTIES OR CONDITIONS OF ANY KIND, either express or implied.
// See the License for the specific language governing permissions and
// limitations under the License.

//! Smaller traits used in FRAME which don't need their own file.

use crate::dispatch::Parameter;
use codec::{CompactLen, Decode, DecodeAll, Encode, EncodeLike, Input, MaxEncodedLen};
use scale_info::{build::Fields, meta_type, Path, Type, TypeInfo, TypeParameter};
use sp_arithmetic::traits::{CheckedAdd, CheckedMul, CheckedSub, Saturating};
use sp_runtime::{traits::Block as BlockT, DispatchError};
use sp_std::{cmp::Ordering, prelude::*};

#[doc(hidden)]
pub const DEFENSIVE_OP_PUBLIC_ERROR: &'static str = "a defensive failure has been triggered; please report the block number at https://github.com/paritytech/substrate/issues";
#[doc(hidden)]
pub const DEFENSIVE_OP_INTERNAL_ERROR: &'static str = "Defensive failure has been triggered!";

/// Generic function to mark an execution path as ONLY defensive.
///
/// Similar to mark a match arm or `if/else` branch as `unreachable!`.
#[macro_export]
macro_rules! defensive {
	() => {
		frame_support::log::error!(
			target: "runtime",
			"{}",
			$crate::traits::misc::DEFENSIVE_OP_PUBLIC_ERROR
		);
		debug_assert!(false, "{}", $crate::traits::misc::DEFENSIVE_OP_INTERNAL_ERROR);
	};
	($error:tt) => {
		frame_support::log::error!(
			target: "runtime",
			"{}: {:?}",
			$crate::traits::misc::DEFENSIVE_OP_PUBLIC_ERROR,
			$error
		);
		debug_assert!(false, "{}: {:?}", $crate::traits::misc::DEFENSIVE_OP_INTERNAL_ERROR, $error);
	}
}

macro_rules! defensive_without_err {
	() => {
		frame_support::log::error!(
			target: "runtime",
			"{}",
			DEFENSIVE_OP_PUBLIC_ERROR
		);
		debug_assert!(false, "{}", DEFENSIVE_OP_INTERNAL_ERROR);
	}
}

macro_rules! defensive_with_err {
	($err:expr) => {
		frame_support::log::error!(
			target: "runtime",
			"{}: {:?}",
			DEFENSIVE_OP_PUBLIC_ERROR,
			$err
		);
		debug_assert!(false, "{}: {:?}", DEFENSIVE_OP_INTERNAL_ERROR, $err);
	}
}

/// Generic function to mark an execution path as ONLY defensive.
///
/// Similar to mark a match arm or `if/else` branch as `unreachable!`.
pub fn defensive_path(proof: &'static str) {
	defensive_with_err!(proof);
}

/// Prelude module for all defensive traits to be imported at once.
pub mod defensive_prelude {
	pub use super::{Defensive, DefensiveOption, DefensiveResult, defensive_path};
}

/// not brave enough to `expect` on it, or a default fallback value makes more sense.
///
/// This trait mostly focuses on methods that eventually unwrap the inner value. See
/// [`DefensiveResult`] and [`DefensiveOption`] for methods that specifically apply to the
/// respective types.
///
/// Each function in this trait will have two side effects, aside from behaving exactly as the name
/// would suggest:
///
/// 1. It panics on `#[debug_assertions]`, so if the infallible code is reached in any of the tests,
///    you realize.
/// 2. It will log an error using the runtime logging system. This might help you detect such bugs
///    in production as well. Note that the log message, as of now, are not super expressive. Your
///    best shot of fully diagnosing the error would be to infer the block number of which the log
///    message was emitted, then re-execute that block using `check-block` or `try-runtime`
///    subcommands in substrate client.
pub trait Defensive<T> {
	/// Exactly the same as `unwrap_or`, but it does the defensive warnings explained in the trait
	/// docs.
	fn defensive_unwrap_or(self, other: T) -> T;

	/// Exactly the same as `unwrap_or_else`, but it does the defensive warnings explained in the
	/// trait docs.
	fn defensive_unwrap_or_else<F: FnOnce() -> T>(self, f: F) -> T;

	/// Exactly the same as `unwrap_or_default`, but it does the defensive warnings explained in the
	/// trait docs.
	fn defensive_unwrap_or_default(self) -> T
	where
		T: Default;

	/// Does not alter the inner value at all, but it will log warnings if the inner value is `None`
	/// or `Err`.
	///
	/// In some ways, this is like  `.defensive_map(|x| x)`.
	///
	/// This is useful as:
	/// ```nocompile
	/// if let Some(inner) = maybe_value().defensive() {
	/// 	 	..
	/// }
	/// ```
	fn defensive(self) -> Self;
}

/// Subset of methods similar to [`Defensive`] that can only work for a `Result`.
pub trait DefensiveResult<T, E> {
	/// Defensively map the error into another return type, but you are really sure that this
	/// conversion should never be needed.
	fn defensive_map_err<F, O: FnOnce(E) -> F>(self, o: O) -> Result<T, F>;

	/// Defensively map and unpack the value to something else (`U`), or call the default callback
	/// if `Err`, which should never happen.
	fn defensive_map_or_else<U, D: FnOnce(E) -> U, F: FnOnce(T) -> U>(self, default: D, f: F) -> U;

	/// Defensively transform this result into an option, discarding the `Err` variant if it
	/// happens, which should never happen.
	fn defensive_ok(self) -> Option<T>;

	/// Exactly the same as `map`, but it prints the appropriate warnings if the value being mapped
	/// is `Err`.
	fn defensive_map<U, F: FnOnce(T) -> U>(self, f: F) -> Result<U, E>;
}

/// Subset of methods similar to [`Defensive`] that can only work for a `Option`.
pub trait DefensiveOption<T> {
	/// Potentially map and unpack the value to something else (`U`), or call the default callback
	/// if `None`, which should never happen.
	fn defensive_map_or_else<U, D: FnOnce() -> U, F: FnOnce(T) -> U>(self, default: D, f: F) -> U;

	/// Defensively transform this option to a result.
	fn defensive_ok_or_else<E, F: FnOnce() -> E>(self, err: F) -> Result<T, E>;

	/// Exactly the same as `map`, but it prints the appropriate warnings if the value being mapped
	/// is `None`.
	fn defensive_map<U, F: FnOnce(T) -> U>(self, f: F) -> Option<U>;
}

impl<T> Defensive<T> for Option<T> {
	fn defensive_unwrap_or(self, or: T) -> T {
		match self {
			Some(inner) => inner,
			None => {
<<<<<<< HEAD
				defensive_without_err!();
=======
				defensive!();
>>>>>>> bfc6fb4a
				or
			},
		}
	}

	fn defensive_unwrap_or_else<F: FnOnce() -> T>(self, f: F) -> T {
		match self {
			Some(inner) => inner,
			None => {
<<<<<<< HEAD
				defensive_without_err!();
=======
				defensive!();
>>>>>>> bfc6fb4a
				f()
			},
		}
	}

	fn defensive_unwrap_or_default(self) -> T
	where
		T: Default,
	{
		match self {
			Some(inner) => inner,
			None => {
<<<<<<< HEAD
				defensive_without_err!();
=======
				defensive!();
>>>>>>> bfc6fb4a
				Default::default()
			},
		}
	}

	fn defensive(self) -> Self {
		match self {
			Some(inner) => Some(inner),
			None => {
<<<<<<< HEAD
				defensive_without_err!();
=======
				defensive!();
>>>>>>> bfc6fb4a
				None
			},
		}
	}
}

impl<T, E: sp_std::fmt::Debug> Defensive<T> for Result<T, E> {
	fn defensive_unwrap_or(self, or: T) -> T {
		match self {
			Ok(inner) => inner,
			Err(e) => {
<<<<<<< HEAD
				defensive_with_err!(e);
=======
				defensive!(e);
>>>>>>> bfc6fb4a
				or
			},
		}
	}

	fn defensive_unwrap_or_else<F: FnOnce() -> T>(self, f: F) -> T {
		match self {
			Ok(inner) => inner,
			Err(e) => {
<<<<<<< HEAD
				defensive_with_err!(e);
=======
				defensive!(e);
>>>>>>> bfc6fb4a
				f()
			},
		}
	}

	fn defensive_unwrap_or_default(self) -> T
	where
		T: Default,
	{
		match self {
			Ok(inner) => inner,
			Err(e) => {
<<<<<<< HEAD
				defensive_with_err!(e);
=======
				defensive!(e);
>>>>>>> bfc6fb4a
				Default::default()
			},
		}
	}

	fn defensive(self) -> Self {
		match self {
			Ok(inner) => Ok(inner),
			Err(e) => {
<<<<<<< HEAD
				defensive_with_err!(e);
=======
				defensive!(e);
>>>>>>> bfc6fb4a
				Err(e)
			},
		}
	}
}

impl<T, E: sp_std::fmt::Debug> DefensiveResult<T, E> for Result<T, E> {
	fn defensive_map_err<F, O: FnOnce(E) -> F>(self, o: O) -> Result<T, F> {
		self.map_err(|e| {
<<<<<<< HEAD
			defensive_with_err!(e);
=======
			defensive!(e);
>>>>>>> bfc6fb4a
			o(e)
		})
	}

	fn defensive_map_or_else<U, D: FnOnce(E) -> U, F: FnOnce(T) -> U>(self, default: D, f: F) -> U {
		self.map_or_else(
			|e| {
<<<<<<< HEAD
				defensive_with_err!(e);
=======
				defensive!(e);
>>>>>>> bfc6fb4a
				default(e)
			},
			f,
		)
	}

	fn defensive_ok(self) -> Option<T> {
		match self {
			Ok(inner) => Some(inner),
			Err(e) => {
<<<<<<< HEAD
				defensive_with_err!(e);
=======
				defensive!(e);
>>>>>>> bfc6fb4a
				None
			},
		}
	}

	fn defensive_map<U, F: FnOnce(T) -> U>(self, f: F) -> Result<U, E> {
		match self {
			Ok(inner) => Ok(f(inner)),
			Err(e) => {
<<<<<<< HEAD
				defensive_with_err!(e);
=======
				defensive!(e);
>>>>>>> bfc6fb4a
				Err(e)
			},
		}
	}
}

impl<T> DefensiveOption<T> for Option<T> {
	fn defensive_map_or_else<U, D: FnOnce() -> U, F: FnOnce(T) -> U>(self, default: D, f: F) -> U {
		self.map_or_else(
			|| {
<<<<<<< HEAD
				defensive_without_err!();
=======
				defensive!();
>>>>>>> bfc6fb4a
				default()
			},
			f,
		)
	}

	fn defensive_ok_or_else<E, F: FnOnce() -> E>(self, err: F) -> Result<T, E> {
		self.ok_or_else(|| {
<<<<<<< HEAD
			defensive_without_err!();
=======
			defensive!();
>>>>>>> bfc6fb4a
			err()
		})
	}

	fn defensive_map<U, F: FnOnce(T) -> U>(self, f: F) -> Option<U> {
		match self {
			Some(inner) => Some(f(inner)),
			None => {
<<<<<<< HEAD
				defensive_without_err!();
=======
				defensive!();
>>>>>>> bfc6fb4a
				None
			},
		}
	}
}

/// A variant of [`Defensive`] with the same rationale, for the arithmetic operations where in
/// case an infallible operation fails, it saturates.
pub trait DefensiveSaturating {
	/// Add `self` and `other` defensively.
	fn defensive_saturating_add(self, other: Self) -> Self;
	/// Subtract `other` from `self` defensively.
	fn defensive_saturating_sub(self, other: Self) -> Self;
	/// Multiply `self` and `other` defensively.
	fn defensive_saturating_mul(self, other: Self) -> Self;
}

// NOTE: A bit unfortunate, since T has to be bound by all the traits needed. Could make it
// `DefensiveSaturating<T>` to mitigate.
impl<T: Saturating + CheckedAdd + CheckedMul + CheckedSub> DefensiveSaturating for T {
	fn defensive_saturating_add(self, other: Self) -> Self {
		self.checked_add(&other).defensive_unwrap_or_else(|| self.saturating_add(other))
	}
	fn defensive_saturating_sub(self, other: Self) -> Self {
		self.checked_sub(&other).defensive_unwrap_or_else(|| self.saturating_sub(other))
	}
	fn defensive_saturating_mul(self, other: Self) -> Self {
		self.checked_mul(&other).defensive_unwrap_or_else(|| self.saturating_mul(other))
	}
}

/// Try and collect into a collection `C`.
pub trait TryCollect<C> {
	type Error;
	/// Consume self and try to collect the results into `C`.
	///
	/// This is useful in preventing the undesirable `.collect().try_into()` call chain on
	/// collections that need to be converted into a bounded type (e.g. `BoundedVec`).
	fn try_collect(self) -> Result<C, Self::Error>;
}

/// Anything that can have a `::len()` method.
pub trait Len {
	/// Return the length of data type.
	fn len(&self) -> usize;
}

impl<T: IntoIterator + Clone> Len for T
where
	<T as IntoIterator>::IntoIter: ExactSizeIterator,
{
	fn len(&self) -> usize {
		self.clone().into_iter().len()
	}
}

/// A trait for querying a single value from a type.
///
/// It is not required that the value is constant.
pub trait Get<T> {
	/// Return the current value.
	fn get() -> T;
}

impl<T: Default> Get<T> for () {
	fn get() -> T {
		T::default()
	}
}

/// Implement Get by returning Default for any type that implements Default.
pub struct GetDefault;
impl<T: Default> Get<T> for GetDefault {
	fn get() -> T {
		T::default()
	}
}

macro_rules! impl_const_get {
	($name:ident, $t:ty) => {
		#[derive($crate::RuntimeDebug)]
		pub struct $name<const T: $t>;
		impl<const T: $t> Get<$t> for $name<T> {
			fn get() -> $t {
				T
			}
		}
		impl<const T: $t> Get<Option<$t>> for $name<T> {
			fn get() -> Option<$t> {
				Some(T)
			}
		}
	};
}

impl_const_get!(ConstBool, bool);
impl_const_get!(ConstU8, u8);
impl_const_get!(ConstU16, u16);
impl_const_get!(ConstU32, u32);
impl_const_get!(ConstU64, u64);
impl_const_get!(ConstU128, u128);
impl_const_get!(ConstI8, i8);
impl_const_get!(ConstI16, i16);
impl_const_get!(ConstI32, i32);
impl_const_get!(ConstI64, i64);
impl_const_get!(ConstI128, i128);

/// A type for which some values make sense to be able to drop without further consideration.
pub trait TryDrop: Sized {
	/// Drop an instance cleanly. Only works if its value represents "no-operation".
	fn try_drop(self) -> Result<(), Self>;
}

impl TryDrop for () {
	fn try_drop(self) -> Result<(), Self> {
		Ok(())
	}
}

/// Return type used when we need to return one of two items, each of the opposite direction or
/// sign, with one (`Same`) being of the same type as the `self` or primary argument of the function
/// that returned it.
pub enum SameOrOther<A, B> {
	/// No item.
	None,
	/// An item of the same type as the `Self` on which the return function was called.
	Same(A),
	/// An item of the opposite type to the `Self` on which the return function was called.
	Other(B),
}

impl<A, B> TryDrop for SameOrOther<A, B> {
	fn try_drop(self) -> Result<(), Self> {
		if let SameOrOther::None = self {
			Ok(())
		} else {
			Err(self)
		}
	}
}

impl<A, B> SameOrOther<A, B> {
	/// Returns `Ok` with the inner value of `Same` if `self` is that, otherwise returns `Err` with
	/// `self`.
	pub fn try_same(self) -> Result<A, Self> {
		match self {
			SameOrOther::Same(a) => Ok(a),
			x => Err(x),
		}
	}

	/// Returns `Ok` with the inner value of `Other` if `self` is that, otherwise returns `Err` with
	/// `self`.
	pub fn try_other(self) -> Result<B, Self> {
		match self {
			SameOrOther::Other(b) => Ok(b),
			x => Err(x),
		}
	}

	/// Returns `Ok` if `self` is `None`, otherwise returns `Err` with `self`.
	pub fn try_none(self) -> Result<(), Self> {
		match self {
			SameOrOther::None => Ok(()),
			x => Err(x),
		}
	}

	pub fn same(self) -> Result<A, B>
	where
		A: Default,
	{
		match self {
			SameOrOther::Same(a) => Ok(a),
			SameOrOther::None => Ok(A::default()),
			SameOrOther::Other(b) => Err(b),
		}
	}

	pub fn other(self) -> Result<B, A>
	where
		B: Default,
	{
		match self {
			SameOrOther::Same(a) => Err(a),
			SameOrOther::None => Ok(B::default()),
			SameOrOther::Other(b) => Ok(b),
		}
	}
}

/// Handler for when a new account has been created.
#[impl_trait_for_tuples::impl_for_tuples(30)]
pub trait OnNewAccount<AccountId> {
	/// A new account `who` has been registered.
	fn on_new_account(who: &AccountId);
}

/// The account with the given id was reaped.
#[impl_trait_for_tuples::impl_for_tuples(30)]
pub trait OnKilledAccount<AccountId> {
	/// The account with the given id was reaped.
	fn on_killed_account(who: &AccountId);
}

/// A simple, generic one-parameter event notifier/handler.
pub trait HandleLifetime<T> {
	/// An account was created.
	fn created(_t: &T) -> Result<(), DispatchError> {
		Ok(())
	}

	/// An account was killed.
	fn killed(_t: &T) -> Result<(), DispatchError> {
		Ok(())
	}
}

impl<T> HandleLifetime<T> for () {}

pub trait Time {
	type Moment: sp_arithmetic::traits::AtLeast32Bit + Parameter + Default + Copy;

	fn now() -> Self::Moment;
}

/// Trait to deal with unix time.
pub trait UnixTime {
	/// Return duration since `SystemTime::UNIX_EPOCH`.
	fn now() -> core::time::Duration;
}

/// Trait to be used when types are exactly same.
///
/// This allow to convert back and forth from type, a reference and a mutable reference.
pub trait IsType<T>: Into<T> + From<T> {
	/// Cast reference.
	fn from_ref(t: &T) -> &Self;

	/// Cast reference.
	fn into_ref(&self) -> &T;

	/// Cast mutable reference.
	fn from_mut(t: &mut T) -> &mut Self;

	/// Cast mutable reference.
	fn into_mut(&mut self) -> &mut T;
}

impl<T> IsType<T> for T {
	fn from_ref(t: &T) -> &Self {
		t
	}
	fn into_ref(&self) -> &T {
		self
	}
	fn from_mut(t: &mut T) -> &mut Self {
		t
	}
	fn into_mut(&mut self) -> &mut T {
		self
	}
}

/// Something that can be checked to be a of sub type `T`.
///
/// This is useful for enums where each variant encapsulates a different sub type, and
/// you need access to these sub types.
///
/// For example, in FRAME, this trait is implemented for the runtime `Call` enum. Pallets use this
/// to check if a certain call is an instance of the local pallet's `Call` enum.
///
/// # Example
///
/// ```
/// # use frame_support::traits::IsSubType;
///
/// enum Test {
///     String(String),
///     U32(u32),
/// }
///
/// impl IsSubType<String> for Test {
///     fn is_sub_type(&self) -> Option<&String> {
///         match self {
///             Self::String(ref r) => Some(r),
///             _ => None,
///         }
///     }
/// }
///
/// impl IsSubType<u32> for Test {
///     fn is_sub_type(&self) -> Option<&u32> {
///         match self {
///             Self::U32(ref r) => Some(r),
///             _ => None,
///         }
///     }
/// }
///
/// fn main() {
///     let data = Test::String("test".into());
///
///     assert_eq!("test", IsSubType::<String>::is_sub_type(&data).unwrap().as_str());
/// }
/// ```
pub trait IsSubType<T> {
	/// Returns `Some(_)` if `self` is an instance of sub type `T`.
	fn is_sub_type(&self) -> Option<&T>;
}

/// Something that can execute a given block.
///
/// Executing a block means that all extrinsics in a given block will be executed and the resulting
/// header will be checked against the header of the given block.
pub trait ExecuteBlock<Block: BlockT> {
	/// Execute the given `block`.
	///
	/// This will execute all extrinsics in the block and check that the resulting header is
	/// correct.
	///
	/// # Panic
	///
	/// Panics when an extrinsics panics or the resulting header doesn't match the expected header.
	fn execute_block(block: Block);
}

/// Something that can compare privileges of two origins.
pub trait PrivilegeCmp<Origin> {
	/// Compare the `left` to the `right` origin.
	///
	/// The returned ordering should be from the pov of the `left` origin.
	///
	/// Should return `None` when it can not compare the given origins.
	fn cmp_privilege(left: &Origin, right: &Origin) -> Option<Ordering>;
}

/// Implementation of [`PrivilegeCmp`] that only checks for equal origins.
///
/// This means it will either return [`Ordering::Equal`] or `None`.
pub struct EqualPrivilegeOnly;
impl<Origin: PartialEq> PrivilegeCmp<Origin> for EqualPrivilegeOnly {
	fn cmp_privilege(left: &Origin, right: &Origin) -> Option<Ordering> {
		(left == right).then(|| Ordering::Equal)
	}
}

/// Off-chain computation trait.
///
/// Implementing this trait on a module allows you to perform long-running tasks
/// that make (by default) validators generate transactions that feed results
/// of those long-running computations back on chain.
///
/// NOTE: This function runs off-chain, so it can access the block state,
/// but cannot preform any alterations. More specifically alterations are
/// not forbidden, but they are not persisted in any way after the worker
/// has finished.
#[impl_trait_for_tuples::impl_for_tuples(30)]
pub trait OffchainWorker<BlockNumber> {
	/// This function is being called after every block import (when fully synced).
	///
	/// Implement this and use any of the `Offchain` `sp_io` set of APIs
	/// to perform off-chain computations, calls and submit transactions
	/// with results to trigger any on-chain changes.
	/// Any state alterations are lost and are not persisted.
	fn offchain_worker(_n: BlockNumber) {}
}

/// Some amount of backing from a group. The precise definition of what it means to "back" something
/// is left flexible.
pub struct Backing {
	/// The number of members of the group that back some motion.
	pub approvals: u32,
	/// The total count of group members.
	pub eligible: u32,
}

/// Retrieve the backing from an object's ref.
pub trait GetBacking {
	/// Returns `Some` `Backing` if `self` represents a fractional/groupwise backing of some
	/// implicit motion. `None` if it does not.
	fn get_backing(&self) -> Option<Backing>;
}

/// A trait to ensure the inherent are before non-inherent in a block.
///
/// This is typically implemented on runtime, through `construct_runtime!`.
pub trait EnsureInherentsAreFirst<Block> {
	/// Ensure the position of inherent is correct, i.e. they are before non-inherents.
	///
	/// On error return the index of the inherent with invalid position (counting from 0).
	fn ensure_inherents_are_first(block: &Block) -> Result<(), u32>;
}

/// An extrinsic on which we can get access to call.
pub trait ExtrinsicCall: sp_runtime::traits::Extrinsic {
	/// Get the call of the extrinsic.
	fn call(&self) -> &Self::Call;
}

#[cfg(feature = "std")]
impl<Call, Extra> ExtrinsicCall for sp_runtime::testing::TestXt<Call, Extra>
where
	Call: codec::Codec + Sync + Send,
{
	fn call(&self) -> &Self::Call {
		&self.call
	}
}

impl<Address, Call, Signature, Extra> ExtrinsicCall
	for sp_runtime::generic::UncheckedExtrinsic<Address, Call, Signature, Extra>
where
	Extra: sp_runtime::traits::SignedExtension,
{
	fn call(&self) -> &Self::Call {
		&self.function
	}
}

/// Something that can estimate the fee of a (frame-based) call.
///
/// Typically, the same pallet that will charge transaction fees will implement this.
pub trait EstimateCallFee<Call, Balance> {
	/// Estimate the fee of this call.
	///
	/// The dispatch info and the length is deduced from the call. The post info can optionally be
	/// provided.
	fn estimate_call_fee(call: &Call, post_info: crate::weights::PostDispatchInfo) -> Balance;
}

// Useful for building mocks.
#[cfg(feature = "std")]
impl<Call, Balance: From<u32>, const T: u32> EstimateCallFee<Call, Balance> for ConstU32<T> {
	fn estimate_call_fee(_: &Call, _: crate::weights::PostDispatchInfo) -> Balance {
		T.into()
	}
}

/// A wrapper for any type `T` which implement encode/decode in a way compatible with `Vec<u8>`.
///
/// The encoding is the encoding of `T` prepended with the compact encoding of its size in bytes.
/// Thus the encoded value can be decoded as a `Vec<u8>`.
#[derive(Debug, Eq, PartialEq, Default, Clone)]
#[cfg_attr(feature = "std", derive(serde::Serialize, serde::Deserialize))]
pub struct WrapperOpaque<T>(pub T);

impl<T: Encode> EncodeLike for WrapperOpaque<T> {}
impl<T: Encode> EncodeLike<WrapperKeepOpaque<T>> for WrapperOpaque<T> {}

impl<T: Encode> Encode for WrapperOpaque<T> {
	fn size_hint(&self) -> usize {
		self.0.size_hint().saturating_add(<codec::Compact<u32>>::max_encoded_len())
	}

	fn encode_to<O: codec::Output + ?Sized>(&self, dest: &mut O) {
		self.0.encode().encode_to(dest);
	}

	fn encode(&self) -> Vec<u8> {
		self.0.encode().encode()
	}

	fn using_encoded<R, F: FnOnce(&[u8]) -> R>(&self, f: F) -> R {
		self.0.encode().using_encoded(f)
	}
}

impl<T: Decode> Decode for WrapperOpaque<T> {
	fn decode<I: Input>(input: &mut I) -> Result<Self, codec::Error> {
		Ok(Self(T::decode(&mut &<Vec<u8>>::decode(input)?[..])?))
	}

	fn skip<I: Input>(input: &mut I) -> Result<(), codec::Error> {
		<Vec<u8>>::skip(input)
	}
}

impl<T> From<T> for WrapperOpaque<T> {
	fn from(t: T) -> Self {
		Self(t)
	}
}

impl<T: MaxEncodedLen> MaxEncodedLen for WrapperOpaque<T> {
	fn max_encoded_len() -> usize {
		let t_max_len = T::max_encoded_len();

		// See scale encoding https://docs.substrate.io/v3/advanced/scale-codec
		if t_max_len < 64 {
			t_max_len + 1
		} else if t_max_len < 2usize.pow(14) {
			t_max_len + 2
		} else if t_max_len < 2usize.pow(30) {
			t_max_len + 4
		} else {
			<codec::Compact<u32>>::max_encoded_len().saturating_add(T::max_encoded_len())
		}
	}
}

impl<T: TypeInfo + 'static> TypeInfo for WrapperOpaque<T> {
	type Identity = Self;
	fn type_info() -> Type {
		Type::builder()
			.path(Path::new("WrapperOpaque", module_path!()))
			.type_params(vec![TypeParameter::new("T", Some(meta_type::<T>()))])
			.composite(
				Fields::unnamed()
					.field(|f| f.compact::<u32>())
					.field(|f| f.ty::<T>().type_name("T")),
			)
	}
}

/// A wrapper for any type `T` which implement encode/decode in a way compatible with `Vec<u8>`.
///
/// This type is similar to [`WrapperOpaque`], but it differs in the way it stores the type `T`.
/// While [`WrapperOpaque`] stores the decoded type, the [`WrapperKeepOpaque`] stores the type only
/// in its opaque format, aka as a `Vec<u8>`. To access the real type `T` [`Self::try_decode`] needs
/// to be used.
#[derive(Debug, Eq, PartialEq, Default, Clone)]
pub struct WrapperKeepOpaque<T> {
	data: Vec<u8>,
	_phantom: sp_std::marker::PhantomData<T>,
}

impl<T: Decode> WrapperKeepOpaque<T> {
	/// Try to decode the wrapped type from the inner `data`.
	///
	/// Returns `None` if the decoding failed.
	pub fn try_decode(&self) -> Option<T> {
		T::decode_all(&mut &self.data[..]).ok()
	}

	/// Returns the length of the encoded `T`.
	pub fn encoded_len(&self) -> usize {
		self.data.len()
	}

	/// Returns the encoded data.
	pub fn encoded(&self) -> &[u8] {
		&self.data
	}

	/// Create from the given encoded `data`.
	pub fn from_encoded(data: Vec<u8>) -> Self {
		Self { data, _phantom: sp_std::marker::PhantomData }
	}
}

impl<T: Encode> EncodeLike for WrapperKeepOpaque<T> {}
impl<T: Encode> EncodeLike<WrapperOpaque<T>> for WrapperKeepOpaque<T> {}

impl<T: Encode> Encode for WrapperKeepOpaque<T> {
	fn size_hint(&self) -> usize {
		self.data.len() + codec::Compact::<u32>::compact_len(&(self.data.len() as u32))
	}

	fn encode_to<O: codec::Output + ?Sized>(&self, dest: &mut O) {
		self.data.encode_to(dest);
	}

	fn encode(&self) -> Vec<u8> {
		self.data.encode()
	}

	fn using_encoded<R, F: FnOnce(&[u8]) -> R>(&self, f: F) -> R {
		self.data.using_encoded(f)
	}
}

impl<T: Decode> Decode for WrapperKeepOpaque<T> {
	fn decode<I: Input>(input: &mut I) -> Result<Self, codec::Error> {
		Ok(Self { data: Vec::<u8>::decode(input)?, _phantom: sp_std::marker::PhantomData })
	}

	fn skip<I: Input>(input: &mut I) -> Result<(), codec::Error> {
		<Vec<u8>>::skip(input)
	}
}

impl<T: MaxEncodedLen> MaxEncodedLen for WrapperKeepOpaque<T> {
	fn max_encoded_len() -> usize {
		WrapperOpaque::<T>::max_encoded_len()
	}
}

impl<T: TypeInfo + 'static> TypeInfo for WrapperKeepOpaque<T> {
	type Identity = Self;
	fn type_info() -> Type {
		Type::builder()
			.path(Path::new("WrapperKeepOpaque", module_path!()))
			.type_params(vec![TypeParameter::new("T", Some(meta_type::<T>()))])
			.composite(
				Fields::unnamed()
					.field(|f| f.compact::<u32>())
					.field(|f| f.ty::<T>().type_name("T")),
			)
	}
}

/// A interface for looking up preimages from their hash on chain.
pub trait PreimageProvider<Hash> {
	/// Returns whether a preimage exists for a given hash.
	///
	/// A value of `true` implies that `get_preimage` is `Some`.
	fn have_preimage(hash: &Hash) -> bool;

	/// Returns the preimage for a given hash.
	fn get_preimage(hash: &Hash) -> Option<Vec<u8>>;

	/// Returns whether a preimage request exists for a given hash.
	fn preimage_requested(hash: &Hash) -> bool;

	/// Request that someone report a preimage. Providers use this to optimise the economics for
	/// preimage reporting.
	fn request_preimage(hash: &Hash);

	/// Cancel a previous preimage request.
	fn unrequest_preimage(hash: &Hash);
}

impl<Hash> PreimageProvider<Hash> for () {
	fn have_preimage(_: &Hash) -> bool {
		false
	}
	fn get_preimage(_: &Hash) -> Option<Vec<u8>> {
		None
	}
	fn preimage_requested(_: &Hash) -> bool {
		false
	}
	fn request_preimage(_: &Hash) {}
	fn unrequest_preimage(_: &Hash) {}
}

/// A interface for managing preimages to hashes on chain.
///
/// Note that this API does not assume any underlying user is calling, and thus
/// does not handle any preimage ownership or fees. Other system level logic that
/// uses this API should implement that on their own side.
pub trait PreimageRecipient<Hash>: PreimageProvider<Hash> {
	/// Maximum size of a preimage.
	type MaxSize: Get<u32>;

	/// Store the bytes of a preimage on chain.
	fn note_preimage(bytes: crate::BoundedVec<u8, Self::MaxSize>);

	/// Clear a previously noted preimage. This is infallible and should be treated more like a
	/// hint - if it was not previously noted or if it is now requested, then this will not do
	/// anything.
	fn unnote_preimage(hash: &Hash);
}

impl<Hash> PreimageRecipient<Hash> for () {
	type MaxSize = ();
	fn note_preimage(_: crate::BoundedVec<u8, Self::MaxSize>) {}
	fn unnote_preimage(_: &Hash) {}
}

#[cfg(test)]
mod test {
	use super::*;

	#[test]
	fn test_opaque_wrapper() {
		let encoded = WrapperOpaque(3u32).encode();
		assert_eq!(encoded, [codec::Compact(4u32).encode(), 3u32.to_le_bytes().to_vec()].concat());
		let vec_u8 = <Vec<u8>>::decode(&mut &encoded[..]).unwrap();
		let decoded_from_vec_u8 = u32::decode(&mut &vec_u8[..]).unwrap();
		assert_eq!(decoded_from_vec_u8, 3u32);
		let decoded = <WrapperOpaque<u32>>::decode(&mut &encoded[..]).unwrap();
		assert_eq!(decoded.0, 3u32);

		assert_eq!(<WrapperOpaque<[u8; 63]>>::max_encoded_len(), 63 + 1);
		assert_eq!(
			<WrapperOpaque<[u8; 63]>>::max_encoded_len(),
			WrapperOpaque([0u8; 63]).encode().len()
		);

		assert_eq!(<WrapperOpaque<[u8; 64]>>::max_encoded_len(), 64 + 2);
		assert_eq!(
			<WrapperOpaque<[u8; 64]>>::max_encoded_len(),
			WrapperOpaque([0u8; 64]).encode().len()
		);

		assert_eq!(
			<WrapperOpaque<[u8; 2usize.pow(14) - 1]>>::max_encoded_len(),
			2usize.pow(14) - 1 + 2
		);
		assert_eq!(<WrapperOpaque<[u8; 2usize.pow(14)]>>::max_encoded_len(), 2usize.pow(14) + 4);
	}

	#[test]
	fn test_keep_opaque_wrapper() {
		let data = 3u32.encode().encode();

		let keep_opaque = WrapperKeepOpaque::<u32>::decode(&mut &data[..]).unwrap();
		keep_opaque.try_decode().unwrap();

		let data = WrapperOpaque(50u32).encode();
		let decoded = WrapperKeepOpaque::<u32>::decode(&mut &data[..]).unwrap();
		let data = decoded.encode();
		WrapperOpaque::<u32>::decode(&mut &data[..]).unwrap();
	}
}<|MERGE_RESOLUTION|>--- conflicted
+++ resolved
@@ -53,39 +53,9 @@
 	}
 }
 
-macro_rules! defensive_without_err {
-	() => {
-		frame_support::log::error!(
-			target: "runtime",
-			"{}",
-			DEFENSIVE_OP_PUBLIC_ERROR
-		);
-		debug_assert!(false, "{}", DEFENSIVE_OP_INTERNAL_ERROR);
-	}
-}
-
-macro_rules! defensive_with_err {
-	($err:expr) => {
-		frame_support::log::error!(
-			target: "runtime",
-			"{}: {:?}",
-			DEFENSIVE_OP_PUBLIC_ERROR,
-			$err
-		);
-		debug_assert!(false, "{}: {:?}", DEFENSIVE_OP_INTERNAL_ERROR, $err);
-	}
-}
-
-/// Generic function to mark an execution path as ONLY defensive.
-///
-/// Similar to mark a match arm or `if/else` branch as `unreachable!`.
-pub fn defensive_path(proof: &'static str) {
-	defensive_with_err!(proof);
-}
-
 /// Prelude module for all defensive traits to be imported at once.
 pub mod defensive_prelude {
-	pub use super::{Defensive, DefensiveOption, DefensiveResult, defensive_path};
+	pub use super::{Defensive, DefensiveOption, DefensiveResult};
 }
 
 /// not brave enough to `expect` on it, or a default fallback value makes more sense.
@@ -171,11 +141,7 @@
 		match self {
 			Some(inner) => inner,
 			None => {
-<<<<<<< HEAD
-				defensive_without_err!();
-=======
 				defensive!();
->>>>>>> bfc6fb4a
 				or
 			},
 		}
@@ -185,11 +151,7 @@
 		match self {
 			Some(inner) => inner,
 			None => {
-<<<<<<< HEAD
-				defensive_without_err!();
-=======
 				defensive!();
->>>>>>> bfc6fb4a
 				f()
 			},
 		}
@@ -202,11 +164,7 @@
 		match self {
 			Some(inner) => inner,
 			None => {
-<<<<<<< HEAD
-				defensive_without_err!();
-=======
 				defensive!();
->>>>>>> bfc6fb4a
 				Default::default()
 			},
 		}
@@ -216,11 +174,7 @@
 		match self {
 			Some(inner) => Some(inner),
 			None => {
-<<<<<<< HEAD
-				defensive_without_err!();
-=======
 				defensive!();
->>>>>>> bfc6fb4a
 				None
 			},
 		}
@@ -232,11 +186,7 @@
 		match self {
 			Ok(inner) => inner,
 			Err(e) => {
-<<<<<<< HEAD
-				defensive_with_err!(e);
-=======
 				defensive!(e);
->>>>>>> bfc6fb4a
 				or
 			},
 		}
@@ -246,11 +196,7 @@
 		match self {
 			Ok(inner) => inner,
 			Err(e) => {
-<<<<<<< HEAD
-				defensive_with_err!(e);
-=======
 				defensive!(e);
->>>>>>> bfc6fb4a
 				f()
 			},
 		}
@@ -263,11 +209,7 @@
 		match self {
 			Ok(inner) => inner,
 			Err(e) => {
-<<<<<<< HEAD
-				defensive_with_err!(e);
-=======
 				defensive!(e);
->>>>>>> bfc6fb4a
 				Default::default()
 			},
 		}
@@ -277,11 +219,7 @@
 		match self {
 			Ok(inner) => Ok(inner),
 			Err(e) => {
-<<<<<<< HEAD
-				defensive_with_err!(e);
-=======
 				defensive!(e);
->>>>>>> bfc6fb4a
 				Err(e)
 			},
 		}
@@ -291,11 +229,7 @@
 impl<T, E: sp_std::fmt::Debug> DefensiveResult<T, E> for Result<T, E> {
 	fn defensive_map_err<F, O: FnOnce(E) -> F>(self, o: O) -> Result<T, F> {
 		self.map_err(|e| {
-<<<<<<< HEAD
-			defensive_with_err!(e);
-=======
 			defensive!(e);
->>>>>>> bfc6fb4a
 			o(e)
 		})
 	}
@@ -303,11 +237,7 @@
 	fn defensive_map_or_else<U, D: FnOnce(E) -> U, F: FnOnce(T) -> U>(self, default: D, f: F) -> U {
 		self.map_or_else(
 			|e| {
-<<<<<<< HEAD
-				defensive_with_err!(e);
-=======
 				defensive!(e);
->>>>>>> bfc6fb4a
 				default(e)
 			},
 			f,
@@ -318,11 +248,7 @@
 		match self {
 			Ok(inner) => Some(inner),
 			Err(e) => {
-<<<<<<< HEAD
-				defensive_with_err!(e);
-=======
 				defensive!(e);
->>>>>>> bfc6fb4a
 				None
 			},
 		}
@@ -332,11 +258,7 @@
 		match self {
 			Ok(inner) => Ok(f(inner)),
 			Err(e) => {
-<<<<<<< HEAD
-				defensive_with_err!(e);
-=======
 				defensive!(e);
->>>>>>> bfc6fb4a
 				Err(e)
 			},
 		}
@@ -347,11 +269,7 @@
 	fn defensive_map_or_else<U, D: FnOnce() -> U, F: FnOnce(T) -> U>(self, default: D, f: F) -> U {
 		self.map_or_else(
 			|| {
-<<<<<<< HEAD
-				defensive_without_err!();
-=======
 				defensive!();
->>>>>>> bfc6fb4a
 				default()
 			},
 			f,
@@ -360,11 +278,7 @@
 
 	fn defensive_ok_or_else<E, F: FnOnce() -> E>(self, err: F) -> Result<T, E> {
 		self.ok_or_else(|| {
-<<<<<<< HEAD
-			defensive_without_err!();
-=======
 			defensive!();
->>>>>>> bfc6fb4a
 			err()
 		})
 	}
@@ -373,11 +287,7 @@
 		match self {
 			Some(inner) => Some(f(inner)),
 			None => {
-<<<<<<< HEAD
-				defensive_without_err!();
-=======
 				defensive!();
->>>>>>> bfc6fb4a
 				None
 			},
 		}
