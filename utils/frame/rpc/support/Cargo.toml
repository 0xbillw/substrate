[package]
name = "substrate-frame-rpc-support"
version = "3.0.0"
authors = [
    "Parity Technologies <admin@parity.io>",
    "Andrew Dirksen <andrew@dirksen.com>",
]
edition = "2021"
license = "Apache-2.0"
homepage = "https://substrate.io"
repository = "https://github.com/paritytech/substrate/"
description = "Substrate RPC for FRAME's support"

[package.metadata.docs.rs]
targets = ["x86_64-unknown-linux-gnu"]

[dependencies]
futures = "0.3.16"
jsonrpsee = { version = "0.6.1", features = ["jsonrpsee-types"] }
codec = { package = "parity-scale-codec", version = "2.0.0" }
serde = "1"
frame-support = { version = "4.0.0-dev", path = "../../../../frame/support" }
sp-storage = { version = "4.0.0", path = "../../../../primitives/storage" }
sc-rpc-api = { version = "0.10.0-dev", path = "../../../../client/rpc-api" }

[dev-dependencies]
frame-system = { version = "4.0.0-dev", path = "../../../../frame/system" }
scale-info = "1.0"
<<<<<<< HEAD
jsonrpsee = { version = "0.6.1", features = ["ws-client", "jsonrpsee-types"] }
tokio = { version = "1.14", features = ["macros"] }
=======
tokio = "1.15"
>>>>>>> 50156013
<|MERGE_RESOLUTION|>--- conflicted
+++ resolved
@@ -26,9 +26,5 @@
 [dev-dependencies]
 frame-system = { version = "4.0.0-dev", path = "../../../../frame/system" }
 scale-info = "1.0"
-<<<<<<< HEAD
 jsonrpsee = { version = "0.6.1", features = ["ws-client", "jsonrpsee-types"] }
-tokio = { version = "1.14", features = ["macros"] }
-=======
-tokio = "1.15"
->>>>>>> 50156013
+tokio = { version = "1.15", features = ["macros"] }