// This file is part of Substrate.

// Copyright (C) 2020-2021 Parity Technologies (UK) Ltd.
// SPDX-License-Identifier: Apache-2.0

// Licensed under the Apache License, Version 2.0 (the "License");
// you may not use this file except in compliance with the License.
// You may obtain a copy of the License at
//
// 	http://www.apache.org/licenses/LICENSE-2.0
//
// Unless required by applicable law or agreed to in writing, software
// distributed under the License is distributed on an "AS IS" BASIS,
// WITHOUT WARRANTIES OR CONDITIONS OF ANY KIND, either express or implied.
// See the License for the specific language governing permissions and
// limitations under the License.

//! Helper methods for npos-elections.

use crate::{
	Assignment, Error, ExtendedBalance, IdentifierT, PerThing128, StakedAssignment, VoteWeight,
	WithApprovalOf,
};
use sp_arithmetic::{InnerOf, PerThing};
use sp_std::prelude::*;

/// Converts a vector of ratio assignments into ones with absolute budget value.
///
/// Note that this will NOT attempt at normalizing the result.
pub fn assignment_ratio_to_staked<A: IdentifierT, P: PerThing128, FS>(
	ratios: Vec<Assignment<A, P>>,
	stake_of: FS,
) -> Vec<StakedAssignment<A>>
where
	for<'r> FS: Fn(&'r A) -> VoteWeight,
	ExtendedBalance: From<InnerOf<P>>,
{
	ratios
		.into_iter()
		.map(|a| {
			let stake = stake_of(&a.who);
			a.into_staked(stake.into())
		})
		.collect()
}

/// Same as [`assignment_ratio_to_staked`] and try and do normalization.
pub fn assignment_ratio_to_staked_normalized<A: IdentifierT, P: PerThing128, FS>(
	ratio: Vec<Assignment<A, P>>,
	stake_of: FS,
) -> Result<Vec<StakedAssignment<A>>, Error>
where
	for<'r> FS: Fn(&'r A) -> VoteWeight,
	ExtendedBalance: From<InnerOf<P>>,
{
	let mut staked = assignment_ratio_to_staked(ratio, &stake_of);
	staked
		.iter_mut()
		.map(|a| {
<<<<<<< HEAD
			a.try_normalize(stake_of(&a.who).into())
				.map_err(|err| Error::ArithmeticError(err))
=======
			a.try_normalize(stake_of(&a.who).into()).map_err(|err| Error::ArithmeticError(err))
>>>>>>> 4ac74e93
		})
		.collect::<Result<_, _>>()?;
	Ok(staked)
}

/// Converts a vector of staked assignments into ones with ratio values.
///
/// Note that this will NOT attempt at normalizing the result.
pub fn assignment_staked_to_ratio<A: IdentifierT, P: PerThing>(
	staked: Vec<StakedAssignment<A>>,
) -> Vec<Assignment<A, P>>
where
	ExtendedBalance: From<InnerOf<P>>,
{
	staked.into_iter().map(|a| a.into_assignment()).collect()
}

/// Same as [`assignment_staked_to_ratio`] and try and do normalization.
pub fn assignment_staked_to_ratio_normalized<A: IdentifierT, P: PerThing128>(
	staked: Vec<StakedAssignment<A>>,
) -> Result<Vec<Assignment<A, P>>, Error>
where
	ExtendedBalance: From<InnerOf<P>>,
{
	let mut ratio = staked.into_iter().map(|a| a.into_assignment()).collect::<Vec<_>>();
	ratio.iter_mut().map(|a|
		a.try_normalize().map_err(|err| Error::ArithmeticError(err))
	).collect::<Result<_, _>>()?;
	Ok(ratio)
}

/// consumes a vector of winners with backing stake to just winners.
pub fn to_without_backing<A: IdentifierT>(winners: Vec<WithApprovalOf<A>>) -> Vec<A> {
	winners.into_iter().map(|(who, _)| who).collect::<Vec<A>>()
}

#[cfg(test)]
mod tests {
	use super::*;
	use sp_arithmetic::Perbill;

	#[test]
	fn into_staked_works() {
		let assignments = vec![
			Assignment {
				who: 1u32,
				distribution: vec![
					(10u32, Perbill::from_fraction(0.5)),
					(20, Perbill::from_fraction(0.5)),
				],
			},
			Assignment {
				who: 2u32,
				distribution: vec![
					(10, Perbill::from_fraction(0.33)),
					(20, Perbill::from_fraction(0.67)),
				],
			},
		];

		let stake_of = |_: &u32| -> VoteWeight { 100 };
		let staked = assignment_ratio_to_staked(assignments, stake_of);

		assert_eq!(
			staked,
			vec![
				StakedAssignment {
					who: 1u32,
					distribution: vec![(10u32, 50), (20, 50),]
				},
				StakedAssignment {
					who: 2u32,
					distribution: vec![(10u32, 33), (20, 67),]
				}
			]
		);
	}
}<|MERGE_RESOLUTION|>--- conflicted
+++ resolved
@@ -57,12 +57,7 @@
 	staked
 		.iter_mut()
 		.map(|a| {
-<<<<<<< HEAD
-			a.try_normalize(stake_of(&a.who).into())
-				.map_err(|err| Error::ArithmeticError(err))
-=======
 			a.try_normalize(stake_of(&a.who).into()).map_err(|err| Error::ArithmeticError(err))
->>>>>>> 4ac74e93
 		})
 		.collect::<Result<_, _>>()?;
 	Ok(staked)
