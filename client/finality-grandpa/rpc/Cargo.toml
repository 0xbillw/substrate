[package]
name = "sc-finality-grandpa-rpc"
version = "0.10.0-dev"
authors = ["Parity Technologies <admin@parity.io>"]
description = "RPC extensions for the GRANDPA finality gadget"
repository = "https://github.com/paritytech/substrate/"
edition = "2018"
license = "GPL-3.0-or-later WITH Classpath-exception-2.0"
readme = "README.md"

[dependencies]
sc-finality-grandpa = { version = "0.10.0-dev", path = "../" }
sc-rpc = { version = "4.0.0-dev", path = "../../rpc" }
sp-blockchain = { version = "4.0.0-dev", path = "../../../primitives/blockchain" }
sp-core = { version = "4.0.0-dev", path = "../../../primitives/core" }
sp-runtime = { version = "4.0.0-dev", path = "../../../primitives/runtime" }
finality-grandpa = { version = "0.14.1", features = ["derive-codec"] }
<<<<<<< HEAD
jsonrpsee = { git = "https://github.com/paritytech/jsonrpsee", branch = "master", features = ["server"] }
futures = { version = "0.3.4", features = ["compat"] }
=======
jsonrpc-core = "18.0.0"
jsonrpc-core-client = "18.0.0"
jsonrpc-derive = "18.0.0"
jsonrpc-pubsub = "18.0.0"
futures = "0.3.16"
>>>>>>> d2a43d47
serde = { version = "1.0.105", features = ["derive"] }
serde_json = "1.0.50"
log = "0.4.8"
derive_more = "0.99.2"
parity-scale-codec = { version = "2.0.0", features = ["derive"] }
sc-client-api = { version = "4.0.0-dev", path = "../../api" }

[dev-dependencies]
sc-block-builder = { version = "0.10.0-dev", path = "../../block-builder" }
sc-rpc = { version = "4.0.0-dev", path = "../../rpc", features = [
    "test-helpers",
] }
sp-core = { version = "4.0.0-dev", path = "../../../primitives/core" }
sp-finality-grandpa = { version = "4.0.0-dev", path = "../../../primitives/finality-grandpa" }
sp-keyring = { version = "4.0.0-dev", path = "../../../primitives/keyring" }
substrate-test-runtime-client = { version = "2.0.0", path = "../../../test-utils/runtime/client" }<|MERGE_RESOLUTION|>--- conflicted
+++ resolved
@@ -15,16 +15,8 @@
 sp-core = { version = "4.0.0-dev", path = "../../../primitives/core" }
 sp-runtime = { version = "4.0.0-dev", path = "../../../primitives/runtime" }
 finality-grandpa = { version = "0.14.1", features = ["derive-codec"] }
-<<<<<<< HEAD
 jsonrpsee = { git = "https://github.com/paritytech/jsonrpsee", branch = "master", features = ["server"] }
 futures = { version = "0.3.4", features = ["compat"] }
-=======
-jsonrpc-core = "18.0.0"
-jsonrpc-core-client = "18.0.0"
-jsonrpc-derive = "18.0.0"
-jsonrpc-pubsub = "18.0.0"
-futures = "0.3.16"
->>>>>>> d2a43d47
 serde = { version = "1.0.105", features = ["derive"] }
 serde_json = "1.0.50"
 log = "0.4.8"
